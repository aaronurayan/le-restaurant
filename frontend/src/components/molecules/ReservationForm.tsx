--- conflicted
+++ resolved
@@ -1,8 +1,8 @@
 ﻿import React, { useState, useEffect } from 'react';
-import { Calendar, Clock, Users } from 'lucide-react';
+import { Calendar, Clock, Users, MapPin, MessageSquare, User, Mail, Phone } from 'lucide-react';
 import { Button } from '../atoms/Button';
 import { Input } from '../atoms/Input';
-import { ReservationFormData } from '../../types/reservation';
+import { ReservationFormData, Table, TimeSlot } from '../../types/reservation';
 import { useReservationApi } from '../../hooks/useReservationApi';
 
 interface ReservationFormProps {
@@ -24,59 +24,70 @@
   className = '',
   initialCustomerData,
 }) => {
-<<<<<<< HEAD
-  const { getTimeSlots } = useReservationApi();
-=======
   const { getAvailableTables, getTimeSlots } = useReservationApi();
->>>>>>> 9348a0f2
 
   const [formData, setFormData] = useState<ReservationFormData>({
     date: '',
     time: '',
-    partySize: '', // partySize is stored as a string
+    partySize: 2,
     specialRequests: '',
     customerName: initialCustomerData?.customerName || '',
     customerEmail: initialCustomerData?.customerEmail || '',
     customerPhone: initialCustomerData?.customerPhone || '',
   });
 
-<<<<<<< HEAD
-  const [timeSlots, setTimeSlots] = useState<string[]>([]);
-  const [errors, setErrors] = useState<Partial<ReservationFormData>>({});
-=======
   const [availableTables, setAvailableTables] = useState<Table[]>([]);
   const [timeSlots, setTimeSlots] = useState<TimeSlot[]>([]);
   const [selectedTable, setSelectedTable] = useState<number | undefined>(undefined);
   const [errors, setErrors] = useState<Partial<Record<keyof ReservationFormData, string>>>({});
->>>>>>> 9348a0f2
-
+
+  // 날짜가 변경될 때 시간대 업데이트
   useEffect(() => {
-    if (formData.date && Number(formData.partySize)) {
+    if (formData.date && formData.partySize) {
       loadTimeSlots();
     }
   }, [formData.date, formData.partySize]);
+
+  // 시간이 변경될 때 사용 가능한 테이블 업데이트
+  useEffect(() => {
+    if (formData.date && formData.time && formData.partySize) {
+      loadAvailableTables();
+    }
+  }, [formData.date, formData.time, formData.partySize]);
 
   const loadTimeSlots = async () => {
     try {
-      const slots = await getTimeSlots(formData.date, Number(formData.partySize)); // Convert partySize to number
-      console.log('Time slots fetched:', slots); // Debugging log
-      setTimeSlots(slots); // Update the timeSlots state
+      const slots = await getTimeSlots(formData.date, formData.partySize);
+      setTimeSlots(slots);
     } catch (error) {
       console.error('Failed to load time slots:', error);
       setTimeSlots([]); // Clear time slots on error
     }
   };
 
+  const loadAvailableTables = async () => {
+    try {
+      const tables = await getAvailableTables(formData.date, formData.time, formData.partySize);
+      setAvailableTables(tables);
+      if (tables.length > 0) {
+        setSelectedTable(tables[0].id);
+      }
+    } catch (error) {
+      console.error('Failed to load available tables:', error);
+    }
+  };
+
   const validateForm = (): boolean => {
     const newErrors: Partial<Record<keyof ReservationFormData, string>> = {};
 
     if (!formData.date) newErrors.date = 'Date is required';
     if (!formData.time) newErrors.time = 'Time is required';
-    if (Number(formData.partySize) < 1) newErrors.partySize = 'Party size must be at least 1'; // Convert partySize to number
+    if (formData.partySize < 1) newErrors.partySize = 'Party size must be at least 1';
     if (!formData.customerName.trim()) newErrors.customerName = 'Name is required';
     if (!formData.customerEmail.trim()) newErrors.customerEmail = 'Email is required';
     if (!formData.customerPhone.trim()) newErrors.customerPhone = 'Phone is required';
 
+    // Email validation
     const emailRegex = /^[^\s@]+@[^\s@]+\.[^\s@]+$/;
     if (formData.customerEmail && !emailRegex.test(formData.customerEmail)) {
       newErrors.customerEmail = 'Please enter a valid email address';
@@ -89,17 +100,15 @@
   const handleSubmit = (e: React.FormEvent) => {
     e.preventDefault();
     if (validateForm()) {
-      onSubmit({ ...formData, partySize: formData.partySize.toString() }); // Convert partySize to number before submission
+      onSubmit(formData);
     }
   };
 
   const handleInputChange = (field: keyof ReservationFormData, value: string | number) => {
-    setFormData((prev) => ({
-      ...prev,
-      [field]: field === 'partySize' ? String(value) : value, // Ensure partySize is stored as a string
-    }));
+    setFormData(prev => ({ ...prev, [field]: value }));
+    // Clear error when user starts typing
     if (errors[field]) {
-      setErrors((prev) => ({ ...prev, [field]: undefined }));
+      setErrors(prev => ({ ...prev, [field]: undefined }));
     }
   };
 
@@ -110,7 +119,7 @@
 
   const getMaxDate = () => {
     const maxDate = new Date();
-    maxDate.setDate(maxDate.getDate() + 30);
+    maxDate.setDate(maxDate.getDate() + 30); // 30 days from now
     return maxDate.toISOString().split('T')[0];
   };
 
@@ -139,28 +148,25 @@
             <span className="text-accent-red ml-1">*</span>
           </label>
           <select
-            name="time"
             value={formData.time}
             onChange={(e) => handleInputChange('time', e.target.value)}
+            className={'w-full px-4 py-2 border rounded-lg transition-colors duration-200 focus:outline-none focus:ring-2 focus:ring-primary-500 focus:border-transparent' + (errors.time ? ' border-accent-red focus:ring-accent-red' : ' border-neutral-300 focus:border-transparent')}
             required
           >
             <option value="">Select time</option>
             {timeSlots.map((slot) => (
-<<<<<<< HEAD
-              <option key={slot} value={slot}>
-                {slot}
-=======
               <option
                 key={slot.time}
                 value={slot.time}
                 disabled={!slot.isAvailable}
               >
                 {slot.time} {!slot.isAvailable ? '(Unavailable)' : ''}
->>>>>>> 9348a0f2
               </option>
             ))}
           </select>
-          {errors.time && <p className="mt-1 text-sm text-accent-red">{errors.time}</p>}
+          {errors.time && (
+            <p className="mt-1 text-sm text-accent-red">{errors.time}</p>
+          )}
         </div>
       </div>
 
@@ -174,22 +180,24 @@
         <div className="flex items-center border border-neutral-300 rounded-lg">
           <button
             type="button"
-            onClick={() => handleInputChange('partySize', Math.max(1, Number(formData.partySize) - 1))} // Convert partySize to number
-            disabled={Number(formData.partySize) <= 1} // Convert partySize to number
+            onClick={() => handleInputChange('partySize', Math.max(1, formData.partySize - 1))}
+            className="px-3 py-2 hover:bg-neutral-100 transition-colors"
+            disabled={formData.partySize <= 1}
           >
             -
           </button>
-          <span>{formData.partySize}</span>
+          <span className="px-4 py-2 min-w-[3rem] text-center font-medium">
+            {formData.partySize}
+          </span>
           <button
             type="button"
-            onClick={() => handleInputChange('partySize', Number(formData.partySize) + 1)} // Convert partySize to number
-            disabled={Number(formData.partySize) >= 20} // Convert partySize to number
+            onClick={() => handleInputChange('partySize', formData.partySize + 1)}
+            className="px-3 py-2 hover:bg-neutral-100 transition-colors"
+            disabled={formData.partySize >= 20}
           >
             +
           </button>
         </div>
-<<<<<<< HEAD
-=======
         {errors.partySize && (
           <p className="mt-1 text-sm text-accent-red">{errors.partySize}</p>
         )}
@@ -282,7 +290,6 @@
           rows={3}
           className="w-full px-4 py-2 border border-neutral-300 rounded-lg transition-colors duration-200 focus:outline-none focus:ring-2 focus:ring-primary-500 focus:border-transparent resize-none"
         />
->>>>>>> 9348a0f2
       </div>
 
       {/* Action Buttons */}
