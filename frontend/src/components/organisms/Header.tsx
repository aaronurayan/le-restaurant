import React, { useState } from 'react';
<<<<<<< HEAD
import { ShoppingCart, User, Menu as MenuIcon, Calendar, Truck, CreditCard } from 'lucide-react';
=======
import { ShoppingCart, User, Menu as MenuIcon, Truck } from 'lucide-react';
>>>>>>> 02f344af
import { Link } from 'react-router-dom';
import { Button } from '../atoms/Button';
import ApiStatusIndicator from '../atoms/ApiStatusIndicator';
import AuthModal from './AuthModal';
import UserManagementPanel from './UserManagementPanel';
import { ReservationModal } from './ReservationModal';
import { useAuth } from '../../contexts/AuthContext';

interface HeaderProps {
  cartItemCount: number;
  onCartClick: () => void;
  onMenuToggle?: () => void;
}

export const Header: React.FC<HeaderProps> = ({
  cartItemCount,
  onCartClick,
  onMenuToggle,
}) => {
  const [showAuthModal, setShowAuthModal] = useState(false);
  const [showUserManagement, setShowUserManagement] = useState(false);
  const [showReservationModal, setShowReservationModal] = useState(false);
  const { user, isAuthenticated, logout } = useAuth();

  const handleUserClick = () => {
    if (isAuthenticated) {
      // 로그인된 상태: 드롭다운 메뉴 표시
      // TODO: 사용자 드롭다운 메뉴 구현
      console.log('User menu clicked');
    } else {
      // 로그인되지 않은 상태: 인증 모달 표시
      setShowAuthModal(true);
    }
  };

  const handleLogout = () => {
    logout();
  };

  return (
    <>
      <header className="bg-white shadow-md border-b border-neutral-100 sticky top-0 z-50">
      <div className="max-w-7xl mx-auto px-4 sm:px-6 lg:px-8">
        <div className="flex items-center justify-between h-16">
          {/* Mobile Menu Button */}
          <button
            onClick={onMenuToggle}
            className="md:hidden p-2 rounded-lg hover:bg-neutral-100 transition-colors"
          >
            <MenuIcon className="w-6 h-6 text-neutral-600" />
          </button>
          
          {/* Logo */}
          <div className="flex items-center">
            <div className="flex items-center space-x-2">
              <div className="w-8 h-8 bg-gradient-to-br from-primary-500 to-primary-600 rounded-lg flex items-center justify-center">
                <span className="text-white font-bold text-lg">L</span>
              </div>
              <span className="font-serif text-xl font-bold text-neutral-900 hidden sm:block">
                Le Restaurant
              </span>
            </div>
          </div>
          
          {/* Desktop Navigation */}
          <nav className="hidden md:flex items-center space-x-8">
            <Link to="/" className="text-neutral-600 hover:text-primary-600 transition-colors font-medium">
              Menu
            </Link>
            <a href="#about" className="text-neutral-600 hover:text-primary-600 transition-colors font-medium">
              About
            </a>
            <a href="#contact" className="text-neutral-600 hover:text-primary-600 transition-colors font-medium">
              Contact
            </a>
            {(user?.role === 'admin' || user?.role === 'manager') && (
              <Link
                to="/delivery"
                className="flex items-center gap-1 text-neutral-600 hover:text-primary-600 transition-colors font-medium"
              >
                <Truck className="w-4 h-4" />
                Delivery
              </Link>
            )}
            {(user?.role === 'admin' || user?.role === 'manager') && (
              <Link
                to="/payments"
                className="flex items-center gap-1 text-neutral-600 hover:text-primary-600 transition-colors font-medium"
              >
                <CreditCard className="w-4 h-4" />
                Payments
              </Link>
            )}
            
            {/* Delivery Management (Admin/Manager only) */}
            {(user?.role === 'admin' || user?.role === 'manager') && (
              <Link 
                to="/delivery" 
                className="flex items-center gap-1 text-neutral-600 hover:text-primary-600 transition-colors font-medium"
              >
                <Truck className="w-4 h-4" />
                Delivery
              </Link>
            )}
            
            {/* API Status Indicator */}
            <div className="border-l border-neutral-200 pl-6">
              <ApiStatusIndicator showDetails={false} />
            </div>
          </nav>
          
          {/* Right Actions */}
          <div className="flex items-center space-x-3">
            {/* Cart Button */}
            <button
              onClick={onCartClick}
              className="relative p-2 rounded-lg hover:bg-neutral-100 transition-colors"
            >
              <ShoppingCart className="w-6 h-6 text-neutral-600" />
              {cartItemCount > 0 && (
                <span className="absolute -top-1 -right-1 bg-primary-600 text-white text-xs font-bold rounded-full w-5 h-5 flex items-center justify-center animate-pulse-gentle">
                  {cartItemCount > 99 ? '99+' : cartItemCount}
                </span>
              )}
            </button>
            
            {/* User Profile Button */}
            <div className="relative">
              <button
                onClick={handleUserClick}
                className="p-2 rounded-lg hover:bg-neutral-100 transition-colors flex items-center space-x-2"
              >
                <User className="w-6 h-6 text-neutral-600" />
                {isAuthenticated && (
                  <span className="hidden sm:block text-sm text-neutral-700">
                    {user?.firstName} {user?.lastName}
                  </span>
                )}
              </button>
              
              {/* User Dropdown Menu (로그인된 상태에서만) */}
              {isAuthenticated && (
                <div className="absolute right-0 mt-2 w-48 bg-white rounded-lg shadow-lg border border-neutral-200 py-2 z-50">
                  <div className="px-4 py-2 border-b border-neutral-100">
                    <p className="text-sm font-medium text-neutral-900">
                      {user?.firstName} {user?.lastName}
                    </p>
                    <p className="text-xs text-neutral-500">{user?.email}</p>
                  </div>
                  
                  {/* Book Table - All authenticated users */}
                  <button
                    onClick={() => setShowReservationModal(true)}
                    className="w-full text-left px-4 py-2 text-sm text-neutral-700 hover:bg-neutral-50 transition-colors flex items-center gap-2"
                  >
                    <Calendar className="w-4 h-4" />
                    Book Table
                  </button>
                  
                  {/* User Management (Admin/Manager only) */}
                  {(user?.role === 'admin' || user?.role === 'manager') && (
                    <button
                      onClick={() => setShowUserManagement(true)}
                      className="w-full text-left px-4 py-2 text-sm text-neutral-700 hover:bg-neutral-50 transition-colors"
                    >
                      User Management
                    </button>
                  )}
                  
                  {/* Payment Management (Admin/Manager only) */}
                  {(user?.role === 'admin' || user?.role === 'manager') && (
                    <Link
                      to="/payments"
                      className="w-full text-left px-4 py-2 text-sm text-neutral-700 hover:bg-neutral-50 transition-colors flex items-center gap-2"
                    >
                      <CreditCard className="w-4 h-4" />
                      Payment Management
                    </Link>
                  )}
                  
                  {/* Delivery Management (Admin/Manager only) */}
                  {(user?.role === 'admin' || user?.role === 'manager') && (
                    <Link
                      to="/delivery"
                      className="w-full text-left px-4 py-2 text-sm text-neutral-700 hover:bg-neutral-50 transition-colors flex items-center gap-2"
                    >
                      <Truck className="w-4 h-4" />
                      Delivery Management
                    </Link>
                  )}
                  
                  {/* Delivery Management (Admin/Manager only) */}
                  {(user?.role === 'admin' || user?.role === 'manager') && (
                    <Link
                      to="/delivery"
                      className="w-full text-left px-4 py-2 text-sm text-neutral-700 hover:bg-neutral-50 transition-colors flex items-center gap-2"
                    >
                      <Truck className="w-4 h-4" />
                      Delivery Management
                    </Link>
                  )}
                  
                  <button
                    onClick={handleLogout}
                    className="w-full text-left px-4 py-2 text-sm text-neutral-700 hover:bg-neutral-50 transition-colors"
                  >
                    Logout
                  </button>
                </div>
              )}
            </div>
            
            {/* Action Buttons - Desktop */}
            <div className="hidden sm:flex items-center gap-3">
              {/* Reservation Button - Only for authenticated users */}
              {isAuthenticated && (
                <Button 
                  variant="outline" 
                  size="md"
                  onClick={() => setShowReservationModal(true)}
                  className="flex items-center gap-2"
                >
                  <Calendar className="w-4 h-4" />
                  Book Table
                </Button>
              )}
              
              <Button variant="primary" size="md">
                Order Now
              </Button>
            </div>
          </div>
        </div>
      </div>
    </header>

      {/* Auth Modal */}
      <AuthModal 
        isOpen={showAuthModal} 
        onClose={() => setShowAuthModal(false)} 
      />

      {/* User Management Panel */}
      <UserManagementPanel
        isOpen={showUserManagement}
        onClose={() => setShowUserManagement(false)}
      />
      {/* Reservation Modal */}
      <ReservationModal
        isOpen={showReservationModal}
        onClose={() => setShowReservationModal(false)}
      />
      
    </>
  );
};<|MERGE_RESOLUTION|>--- conflicted
+++ resolved
@@ -1,9 +1,5 @@
 import React, { useState } from 'react';
-<<<<<<< HEAD
 import { ShoppingCart, User, Menu as MenuIcon, Calendar, Truck, CreditCard } from 'lucide-react';
-=======
-import { ShoppingCart, User, Menu as MenuIcon, Truck } from 'lucide-react';
->>>>>>> 02f344af
 import { Link } from 'react-router-dom';
 import { Button } from '../atoms/Button';
 import ApiStatusIndicator from '../atoms/ApiStatusIndicator';
@@ -80,33 +76,22 @@
               Contact
             </a>
             {(user?.role === 'admin' || user?.role === 'manager') && (
-              <Link
-                to="/delivery"
-                className="flex items-center gap-1 text-neutral-600 hover:text-primary-600 transition-colors font-medium"
-              >
-                <Truck className="w-4 h-4" />
-                Delivery
-              </Link>
-            )}
-            {(user?.role === 'admin' || user?.role === 'manager') && (
-              <Link
-                to="/payments"
-                className="flex items-center gap-1 text-neutral-600 hover:text-primary-600 transition-colors font-medium"
-              >
-                <CreditCard className="w-4 h-4" />
-                Payments
-              </Link>
-            )}
-            
-            {/* Delivery Management (Admin/Manager only) */}
-            {(user?.role === 'admin' || user?.role === 'manager') && (
-              <Link 
-                to="/delivery" 
-                className="flex items-center gap-1 text-neutral-600 hover:text-primary-600 transition-colors font-medium"
-              >
-                <Truck className="w-4 h-4" />
-                Delivery
-              </Link>
+              <>
+                <Link
+                  to="/delivery"
+                  className="flex items-center gap-1 text-neutral-600 hover:text-primary-600 transition-colors font-medium"
+                >
+                  <Truck className="w-4 h-4" />
+                  Delivery
+                </Link>
+                <Link
+                  to="/payments"
+                  className="flex items-center gap-1 text-neutral-600 hover:text-primary-600 transition-colors font-medium"
+                >
+                  <CreditCard className="w-4 h-4" />
+                  Payments
+                </Link>
+              </>
             )}
             
             {/* API Status Indicator */}
@@ -184,26 +169,24 @@
                     </Link>
                   )}
                   
-                  {/* Delivery Management (Admin/Manager only) */}
+                  {/* Delivery & Payment Management (Admin/Manager only) */}
                   {(user?.role === 'admin' || user?.role === 'manager') && (
-                    <Link
-                      to="/delivery"
-                      className="w-full text-left px-4 py-2 text-sm text-neutral-700 hover:bg-neutral-50 transition-colors flex items-center gap-2"
-                    >
-                      <Truck className="w-4 h-4" />
-                      Delivery Management
-                    </Link>
-                  )}
-                  
-                  {/* Delivery Management (Admin/Manager only) */}
-                  {(user?.role === 'admin' || user?.role === 'manager') && (
-                    <Link
-                      to="/delivery"
-                      className="w-full text-left px-4 py-2 text-sm text-neutral-700 hover:bg-neutral-50 transition-colors flex items-center gap-2"
-                    >
-                      <Truck className="w-4 h-4" />
-                      Delivery Management
-                    </Link>
+                    <>
+                      <Link
+                        to="/delivery"
+                        className="w-full text-left px-4 py-2 text-sm text-neutral-700 hover:bg-neutral-50 transition-colors flex items-center gap-2"
+                      >
+                        <Truck className="w-4 h-4" />
+                        Delivery Management
+                      </Link>
+                      <Link
+                        to="/payments"
+                        className="w-full text-left px-4 py-2 text-sm text-neutral-700 hover:bg-neutral-50 transition-colors flex items-center gap-2"
+                      >
+                        <CreditCard className="w-4 h-4" />
+                        Payment Management
+                      </Link>
+                    </>
                   )}
                   
                   <button
