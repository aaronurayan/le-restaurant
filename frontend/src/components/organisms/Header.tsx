--- conflicted
+++ resolved
@@ -1,7 +1,3 @@
-<<<<<<< HEAD
-import React, { useState } from 'react';
-import { ShoppingCart, User, Menu as MenuIcon, Calendar, Truck, CreditCard, CalendarCheck } from 'lucide-react';
-=======
 import React, { useState, useEffect, useRef } from 'react';
 import { 
   ShoppingCart, 
@@ -17,7 +13,6 @@
   Package,
   ClipboardList
 } from 'lucide-react';
->>>>>>> 5480e2f1
 import { Link } from 'react-router-dom';
 import { Button } from '../atoms/Button';
 import ApiStatusIndicator from '../atoms/ApiStatusIndicator';
@@ -40,11 +35,7 @@
   const [showAuthModal, setShowAuthModal] = useState(false);
   const [showUserManagement, setShowUserManagement] = useState(false);
   const [showReservationModal, setShowReservationModal] = useState(false);
-<<<<<<< HEAD
-  const [isDropdownOpen, setIsDropdownOpen] = useState(false);
-=======
   const [showUserDropdown, setShowUserDropdown] = useState(false);
->>>>>>> 5480e2f1
   const { user, isAuthenticated, logout } = useAuth();
   
   const dropdownRef = useRef<HTMLDivElement>(null);
@@ -76,12 +67,7 @@
 
   const handleUserClick = () => {
     if (isAuthenticated) {
-<<<<<<< HEAD
-      // 로그인된 상태: 드롭다운 메뉴 표시
-      setIsDropdownOpen((prev) => !prev);
-=======
       setShowUserDropdown(!showUserDropdown);
->>>>>>> 5480e2f1
     } else {
       setShowAuthModal(true);
     }
@@ -96,18 +82,9 @@
     setShowUserDropdown(false);
   };
 
-  const closeDropdown = () => {
-    setIsDropdownOpen(false);
-  };
-
   return (
     <>
       <header className="bg-white shadow-md border-b border-neutral-100 sticky top-0 z-50">
-<<<<<<< HEAD
-        <div className="max-w-7xl mx-auto px-4 sm:px-6 lg:px-8">
-          <div className="flex items-center justify-between h-16">
-            {/* Mobile Menu Button */}
-=======
       <div className="max-w-7xl mx-auto px-4 sm:px-6 lg:px-8">
         <div className="flex items-center justify-between h-16">
           {/* Mobile Menu Button */}
@@ -174,70 +151,16 @@
           {/* Right Actions */}
           <div className="flex items-center space-x-3">
             {/* Cart Button */}
->>>>>>> 5480e2f1
             <button
-              onClick={onMenuToggle}
-              className="md:hidden p-2 rounded-lg hover:bg-neutral-100 transition-colors"
+              onClick={onCartClick}
+              className="relative p-2 rounded-lg hover:bg-neutral-100 transition-colors"
             >
-              <MenuIcon className="w-6 h-6 text-neutral-600" />
-            </button>
-
-            {/* Logo */}
-            <div className="flex items-center">
-              <div className="flex items-center space-x-2">
-                <div className="w-8 h-8 bg-gradient-to-br from-primary-500 to-primary-600 rounded-lg flex items-center justify-center">
-                  <span className="text-white font-bold text-lg">L</span>
-                </div>
-                <span className="font-serif text-xl font-bold text-neutral-900 hidden sm:block">
-                  Le Restaurant
+              <ShoppingCart className="w-6 h-6 text-neutral-600" />
+              {cartItemCount > 0 && (
+                <span className="absolute -top-1 -right-1 bg-primary-600 text-white text-xs font-bold rounded-full w-5 h-5 flex items-center justify-center animate-pulse-gentle">
+                  {cartItemCount > 99 ? '99+' : cartItemCount}
                 </span>
-              </div>
-            </div>
-
-            {/* Desktop Navigation */}
-            <nav className="hidden md:flex items-center space-x-8">
-              <Link to="/" className="text-neutral-600 hover:text-primary-600 transition-colors font-medium">
-                Menu
-              </Link>
-              <a href="#about" className="text-neutral-600 hover:text-primary-600 transition-colors font-medium">
-                About
-              </a>
-              <a href="#contact" className="text-neutral-600 hover:text-primary-600 transition-colors font-medium">
-                Contact
-              </a>
-              {(user?.role === 'admin' || user?.role === 'manager') && (
-                <>
-                  <Link
-                    to="/delivery"
-                    className="flex items-center gap-1 text-neutral-600 hover:text-primary-600 transition-colors font-medium"
-                  >
-                    <Truck className="w-4 h-4" />
-                    Delivery
-                  </Link>
-                  <Link
-                    to="/payments"
-                    className="flex items-center gap-1 text-neutral-600 hover:text-primary-600 transition-colors font-medium"
-                  >
-                    <CreditCard className="w-4 h-4" />
-                    Payments
-                  </Link>
-                </>
               )}
-<<<<<<< HEAD
-
-              {/* API Status Indicator */}
-              <div className="border-l border-neutral-200 pl-6">
-                <ApiStatusIndicator showDetails={false} />
-              </div>
-            </nav>
-
-            {/* Right Actions */}
-            <div className="flex items-center space-x-3">
-              {/* Cart Button */}
-              <button
-                onClick={onCartClick}
-                className="relative p-2 rounded-lg hover:bg-neutral-100 transition-colors"
-=======
             </button>
             
             {/* User Profile Button */}
@@ -250,110 +173,14 @@
                 aria-expanded={showUserDropdown ? 'true' : 'false'}
                 aria-haspopup="true"
                 aria-label={isAuthenticated ? 'User menu' : 'Sign in'}
->>>>>>> 5480e2f1
               >
-                <ShoppingCart className="w-6 h-6 text-neutral-600" />
-                {cartItemCount > 0 && (
-                  <span className="absolute -top-1 -right-1 bg-primary-600 text-white text-xs font-bold rounded-full w-5 h-5 flex items-center justify-center animate-pulse-gentle">
-                    {cartItemCount > 99 ? '99+' : cartItemCount}
+                <User className="w-6 h-6 text-neutral-600" />
+                {isAuthenticated && (
+                  <span className="hidden sm:block text-sm text-neutral-700">
+                    {user?.firstName} {user?.lastName}
                   </span>
                 )}
               </button>
-<<<<<<< HEAD
-
-              {/* User Profile Button */}
-              <div className="relative">
-                <button
-                  onClick={handleUserClick}
-                  className="p-2 rounded-lg hover:bg-neutral-100 transition-colors flex items-center space-x-2"
-                >
-                  <User className="w-6 h-6 text-neutral-600" />
-                  {isAuthenticated && (
-                    <span className="hidden sm:block text-sm text-neutral-700">
-                      {user?.firstName} {user?.lastName}
-                    </span>
-                  )}
-                </button>
-
-                {/* User Dropdown Menu (로그인된 상태에서만) */}
-                {isAuthenticated && isDropdownOpen && (
-                  <div className="absolute right-0 mt-2 w-48 bg-white rounded-lg shadow-lg border border-neutral-200 py-2 z-50" onMouseLeave={closeDropdown}>
-                    <div className="px-4 py-2 border-b border-neutral-100">
-                      <p className="text-sm font-medium text-neutral-900">
-                        {user?.firstName} {user?.lastName}
-                      </p>
-                      <p className="text-xs text-neutral-500">{user?.email}</p>
-                    </div>
-
-                    {/* Book Table - All authenticated users */}
-                    <button
-                      onClick={() => setShowReservationModal(true)}
-                      className="w-full text-left px-4 py-2 text-sm text-neutral-700 hover:bg-neutral-50 transition-colors flex items-center gap-2"
-                    >
-                      <Calendar className="w-4 h-4" />
-                      Book Table
-                    </button>
-
-                    {/* User Management (Admin/Manager only) */}
-                    {(user?.role === 'admin' || user?.role === 'manager') && (
-                      <button
-                        onClick={() => setShowUserManagement(true)}
-                        className="w-full text-left px-4 py-2 text-sm text-neutral-700 hover:bg-neutral-50 transition-colors"
-                      >
-                        User Management
-                      </button>
-                    )}
-
-                    {/* Delivery & Payment Management (Admin/Manager only) */}
-                    {(user?.role === 'admin' || user?.role === 'manager') && (
-                      <>
-                        <Link
-                          to="/delivery"
-                          className="w-full text-left px-4 py-2 text-sm text-neutral-700 hover:bg-neutral-50 transition-colors flex items-center gap-2"
-                          onClick={closeDropdown}
-                        >
-                          <Truck className="w-4 h-4" />
-                          Delivery Management
-                        </Link>
-                        <Link
-                          to="/reservations"
-                          className="w-full text-left px-4 py-2 text-sm text-neutral-700 hover:bg-neutral-50 transition-colors flex items-center gap-2"
-                          onClick={closeDropdown}
-                        >
-                          <CalendarCheck className="w-4 h-4" />
-                          Reservation Management
-                        </Link>
-                      </>
-                    )}
-
-                    <button
-                      onClick={handleLogout}
-                      className="w-full text-left px-4 py-2 text-sm text-neutral-700 hover:bg-neutral-50 transition-colors"
-                    >
-                      Logout
-                    </button>
-                  </div>
-                )}
-              </div>
-
-              {/* Action Buttons - Desktop */}
-              <div className="hidden sm:flex items-center gap-3">
-                {/* Reservation Button - Only for authenticated users */}
-                {isAuthenticated && (
-                  <Button
-                    variant="outline"
-                    size="md"
-                    onClick={() => setShowReservationModal(true)}
-                    className="flex items-center gap-2"
-                  >
-                    <Calendar className="w-4 h-4" />
-                    Book Table
-                  </Button>
-                )}
-
-                <Button variant="primary" size="md">
-                  Order Now
-=======
               
               {/* User Dropdown Menu - Controlled visibility */}
               {isAuthenticated && showUserDropdown && (
@@ -515,18 +342,22 @@
                 >
                   <Calendar className="w-4 h-4" />
                   Book Table
->>>>>>> 5480e2f1
                 </Button>
-              </div>
+              )}
+              
+              <Button variant="primary" size="md">
+                Order Now
+              </Button>
             </div>
           </div>
         </div>
-      </header>
+      </div>
+    </header>
 
       {/* Auth Modal */}
-      <AuthModal
-        isOpen={showAuthModal}
-        onClose={() => setShowAuthModal(false)}
+      <AuthModal 
+        isOpen={showAuthModal} 
+        onClose={() => setShowAuthModal(false)} 
       />
 
       {/* User Management Panel */}
@@ -539,7 +370,7 @@
         isOpen={showReservationModal}
         onClose={() => setShowReservationModal(false)}
       />
-
+      
     </>
   );
 };