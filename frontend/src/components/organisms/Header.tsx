--- conflicted
+++ resolved
@@ -111,7 +111,7 @@
           {/* Desktop Navigation */}
           <nav className="hidden md:flex items-center space-x-8">
             <Link to="/" className="text-neutral-600 hover:text-primary-600 transition-colors font-medium">
-              {/* Menu */}
+              Menu
             </Link>
             <a href="#about" className="text-neutral-600 hover:text-primary-600 transition-colors font-medium">
               About
@@ -196,35 +196,6 @@
                     </p>
                   </div>
                   
-<<<<<<< HEAD
-                  {/* Book Table - All authenticated users */}
-                  <button
-                    onClick={() => setShowReservationModal(true)}
-                    className="w-full text-left px-4 py-2 text-sm text-neutral-700 hover:bg-neutral-50 transition-colors flex items-center gap-2"
-                  >
-                    <Calendar className="w-4 h-4" />
-                    Book Table
-                  </button>
-
-                  {/* Menu Managing (Admin only) */}
-                  {(user?.role === 'admin') && (
-                    <Link
-                      to="/admin/menu"
-                      className="w-full text-left px-4 py-2 text-sm text-neutral-700 hover:bg-neutral-50 transition-colors"
-                    >
-                      Manage Menu
-                    </Link>
-                  )}
-
-                  {/* User Management (Admin/Manager only) */}
-                  {(user?.role === 'admin' || user?.role === 'manager') && (
-                    <button
-                      onClick={() => setShowUserManagement(true)}
-                      className="w-full text-left px-4 py-2 text-sm text-neutral-700 hover:bg-neutral-50 transition-colors"
-                    >
-                      User Management
-                    </button>
-=======
                   {/* CUSTOMER MENU */}
                   {user?.role === 'customer' && (
                     <>
@@ -279,7 +250,6 @@
                         <span>Account Settings</span>
                       </Link>
                     </>
->>>>>>> dc157c4b
                   )}
                   
                   {/* ADMIN/MANAGER MENU */}
