--- conflicted
+++ resolved
@@ -4,8 +4,6 @@
 @tailwind components;
 @tailwind utilities;
 
-<<<<<<< HEAD
-=======
 /* Design System CSS Variables */
 :root {
   /* Primary Colors - Warm, appetizing colors */
@@ -70,8 +68,6 @@
   --shadow-xl: 0 20px 25px -5px rgb(0 0 0 / 0.1);
   --shadow-2xl: 0 25px 50px -12px rgb(0 0 0 / 0.25);
 }
-
->>>>>>> 61384c99
 /* Hide scrollbar for horizontal scroll */
 .scrollbar-hide {
   -ms-overflow-style: none;
