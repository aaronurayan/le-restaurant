import { useCallback } from 'react';

<<<<<<< HEAD
const API_URL = '/api/reservations';

export interface Reservation {
  id: number;
  guestCount: number;
  dateTime: string;
}

export const useReservationApi = () => {
  // Fetch all reservations
  const fetchReservations = useCallback(async (): Promise<Reservation[]> => {
    const response = await fetch(API_URL);
    if (!response.ok) {
      throw new Error('Failed to fetch reservations');
    }
    return response.json();
  }, []);

  // Create a new reservation
  const createReservation = useCallback(async (reservation: { guestCount: number; dateTime: string }) => {
    const response = await fetch(API_URL, {
=======
// Helper function to get timezone offset in ISO format
const getTimezoneOffset = (): string => {
  const offset = -new Date().getTimezoneOffset();
  const hours = Math.floor(Math.abs(offset) / 60);
  const minutes = Math.abs(offset) % 60;
  const sign = offset >= 0 ? '+' : '-';
  return `${sign}${String(hours).padStart(2, '0')}:${String(minutes).padStart(2, '0')}`;
};

// Reservation API 함수들 (백엔드 API 연동)
const reservationApi = {
  getAllReservations: async (): Promise<Reservation[]> => {
    const response = await fetch('http://localhost:8080/api/reservations');
    if (!response.ok) throw new Error('Failed to fetch reservations');
    return response.json();
  },

  getReservationById: async (id: string): Promise<Reservation> => {
    const response = await fetch(`http://localhost:8080/api/reservations/${id}`);
    if (!response.ok) throw new Error('Failed to fetch reservation');
    return response.json();
  },

  getReservationsByCustomer: async (customerId: string): Promise<Reservation[]> => {
    const response = await fetch(`http://localhost:8080/api/reservations/customer/${customerId}`);
    if (!response.ok) throw new Error('Failed to fetch customer reservations');
    return response.json();
  },

  getReservationsByDate: async (date: string): Promise<Reservation[]> => {
    const response = await fetch(`http://localhost:8080/api/reservations/date/${date}`);
    if (!response.ok) throw new Error('Failed to fetch reservations by date');
    return response.json();
  },

  getAvailableTables: async (date: string, time: string, partySize: number): Promise<Table[]> => {
    const response = await fetch(`http://localhost:8080/api/reservations/availability?date=${date}&time=${time}&partySize=${partySize}`);
    if (!response.ok) throw new Error('Failed to fetch available tables');
    return response.json();
  },

  getTimeSlots: async (date: string, partySize: number): Promise<TimeSlot[]> => {
    const response = await fetch(`http://localhost:8080/api/reservations/timeslots?date=${date}&partySize=${partySize}`);
    if (!response.ok) throw new Error('Failed to fetch time slots');
    return response.json();
  },

  createReservation: async (reservation: CreateReservationRequest): Promise<Reservation> => {
    const response = await fetch('http://localhost:8080/api/reservations', {
>>>>>>> 9348a0f2
      method: 'POST',
      headers: { 'Content-Type': 'application/json' },
      body: JSON.stringify({
        customerId: reservation.customerId || null,
        tableId: reservation.tableId || null,
        numberOfGuests: reservation.partySize,
        reservationDateTime: `${reservation.reservationDate}T${reservation.reservationTime}:00${getTimezoneOffset()}`,
        specialRequests: reservation.specialRequests,
        guestName: reservation.customerInfo?.name,
        guestEmail: reservation.customerInfo?.email,
        guestPhone: reservation.customerInfo?.phone,
      }),
    });
    if (!response.ok) {
      throw new Error('Failed to create reservation');
    }
    return response.json();
<<<<<<< HEAD
  }, []);

  // Update an existing reservation
  const updateReservation = useCallback(async (id: number, reservation: { guestCount: number; dateTime: string }) => {
    const response = await fetch(`${API_URL}/${id}`, {
=======
  },

  updateReservation: async (id: string, reservation: UpdateReservationRequest): Promise<Reservation> => {
    const response = await fetch(`http://localhost:8080/api/reservations/${id}`, {
>>>>>>> 9348a0f2
      method: 'PUT',
      headers: { 'Content-Type': 'application/json' },
      body: JSON.stringify(reservation),
    });
<<<<<<< HEAD
    if (!response.ok) {
      throw new Error('Failed to update reservation');
    }
    return response.json();
  }, []);

  // Delete a reservation
  const deleteReservation = useCallback(async (id: number) => {
    const response = await fetch(`${API_URL}/${id}`, { method: 'DELETE' });
    if (!response.ok) {
      throw new Error('Failed to delete reservation');
=======
    if (!response.ok) throw new Error('Failed to update reservation');
    return response.json();
  },

  cancelReservation: async (id: string): Promise<void> => {
    const response = await fetch(`http://localhost:8080/api/reservations/${id}/cancel`, {
      method: 'PUT',
    });
    if (!response.ok) throw new Error('Failed to cancel reservation');
  },

  deleteReservation: async (id: string): Promise<void> => {
    const response = await fetch(`http://localhost:8080/api/reservations/${id}`, {
      method: 'DELETE',
    });
    if (!response.ok) throw new Error('Failed to delete reservation');
  },
};

// Transform backend DTO to frontend Reservation type
const transformReservationDto = (dto: any): Reservation => {
  console.log('Transforming DTO:', dto);

  const dateTime = new Date(dto.reservationDateTime);
  const date = dateTime.toISOString().split('T')[0];
  const time = dateTime.toTimeString().slice(0, 5); // HH:mm format

  const transformed = {
    id: dto.id,
    customerId: dto.customerId,
    tableId: dto.tableId,
    reservationDate: date,
    reservationTime: time,
    partySize: dto.numberOfGuests,
    specialRequests: dto.specialRequests,
    status: dto.status as ReservationStatus,
    createdAt: dto.createdAt,
    updatedAt: dto.updatedAt,
    confirmedAt: dto.confirmedAt,
    checkedInAt: dto.checkedInAt,
    customerInfo: {
      name: dto.customerName,
      email: dto.customerEmail,
      phone: dto.customerPhone,
    },
    tableInfo: dto.tableId ? {
      id: dto.tableId,
      number: dto.tableNumber || '',
      capacity: dto.tableCapacity || 0,
      location: dto.tableLocation || '',
    } : undefined,
  };

  console.log('Transformed reservation:', transformed);
  return transformed;
};

export const useReservationApi = () => {
  const [reservations, setReservations] = useState<Reservation[]>([]);
  const [loading, setLoading] = useState(false);
  const [error, setError] = useState<string | null>(null);
  const [isBackendConnected, setIsBackendConnected] = useState(false);

  // 백엔드 연결 상태 확인
  const checkBackendConnection = async () => {
    try {
      const response = await fetch('http://localhost:8080/api/reservations/test');
      if (response.ok) {
        setIsBackendConnected(true);
        return true;
      }
    } catch (error) {
      console.warn('Backend not connected, using mock data');
    }
    setIsBackendConnected(false);
    return false;
  };

  // Mock reservations data (백엔드 연결 실패 시 사용)
  const mockReservations: Reservation[] = [
    {
      id: 1,
      customerId: 1,
      tableId: 1,
      reservationDate: '2024-01-28',
      reservationTime: '19:00',
      partySize: 4,
      specialRequests: 'Window table preferred',
      status: ReservationStatus.CONFIRMED,
      createdAt: '2024-01-27T10:00:00Z',
      updatedAt: '2024-01-27T10:00:00Z',
      confirmedAt: '2024-01-27T10:30:00Z',
      customerInfo: {
        name: 'John Doe',
        email: 'john@example.com',
        phone: '+1234567890'
      },
      tableInfo: {
        id: 1,
        number: 'A1',
        capacity: 4,
        location: 'Window side'
      }
    }
  ];

  const mockTables: Table[] = [
    { id: 1, number: 'A1', capacity: 4, location: 'Window side', isAvailable: true, features: ['window', 'private'] },
    { id: 2, number: 'A2', capacity: 2, location: 'Window side', isAvailable: true, features: ['window'] },
    { id: 3, number: 'B1', capacity: 6, location: 'Center', isAvailable: true, features: ['private'] },
    { id: 4, number: 'B2', capacity: 8, location: 'Center', isAvailable: false, features: ['private', 'large'] },
    { id: 5, number: 'C1', capacity: 2, location: 'Outdoor', isAvailable: true, features: ['outdoor', 'romantic'] }
  ];

  // 모든 예약 조회
  const loadReservations = async () => {
    setLoading(true);
    setError(null);

    try {
      const isConnected = await checkBackendConnection();

      if (isConnected) {
        const data = await reservationApi.getAllReservations();
        const transformed = data.map(transformReservationDto);
        setReservations(transformed);
      } else {
        setReservations(mockReservations);
      }
    } catch (err) {
      setError('Failed to load reservations');
      console.error('Error loading reservations:', err);
      setReservations(mockReservations);
    } finally {
      setLoading(false);
    }
  };

  // 고객별 예약 조회
  const loadReservationsByCustomer = async (customerId: number) => {
    console.log('Loading reservations for customer:', customerId);
    setLoading(true);
    setError(null);

    try {
      // Try to call the API directly - don't rely solely on test endpoint
      const data = await reservationApi.getReservationsByCustomer(customerId.toString());
      console.log('Raw API response:', data);
      const transformed = data.map(transformReservationDto);
      console.log('Setting reservations:', transformed);
      setReservations(transformed);
      setIsBackendConnected(true);
    } catch (err) {
      console.error('Error loading customer reservations:', err);
      setError('Failed to load customer reservations');
      setIsBackendConnected(false);

      // Fallback to mock data
      const filteredReservations = mockReservations.filter(r => r.customerId === customerId);
      console.log('Using mock reservations:', filteredReservations);
      setReservations(filteredReservations);
    } finally {
      setLoading(false);
    }
  };

  // 날짜별 예약 조회
  const loadReservationsByDate = async (date: string) => {
    setLoading(true);
    setError(null);

    try {
      const isConnected = await checkBackendConnection();

      if (isConnected) {
        const data = await reservationApi.getReservationsByDate(date);
        const transformed = data.map(transformReservationDto);
        setReservations(transformed);
      } else {
        const filteredReservations = mockReservations.filter(r => r.reservationDate === date);
        setReservations(filteredReservations);
      }
    } catch (err) {
      setError('Failed to load reservations by date');
      console.error('Error loading reservations by date:', err);
      const filteredReservations = mockReservations.filter(r => r.reservationDate === date);
      setReservations(filteredReservations);
    } finally {
      setLoading(false);
    }
  };

  // 사용 가능한 테이블 조회
  const getAvailableTables = async (date: string, time: string, partySize: number): Promise<Table[]> => {
    try {
      const isConnected = await checkBackendConnection();

      if (isConnected) {
        return await reservationApi.getAvailableTables(date, time, partySize);
      } else {
        // Mock data에서 필터링
        return mockTables.filter(table =>
          table.isAvailable &&
          table.capacity >= partySize &&
          !mockReservations.some(reservation =>
            reservation.tableId === table.id &&
            reservation.reservationDate === date &&
            reservation.reservationTime === time &&
            reservation.status !== ReservationStatus.CANCELLED
          )
        );
      }
    } catch (err) {
      console.error('Error getting available tables:', err);
      return mockTables.filter(table => table.isAvailable && table.capacity >= partySize);
    }
  };

  // 시간대 조회
  const getTimeSlots = async (date: string, partySize: number): Promise<TimeSlot[]> => {
    try {
      const isConnected = await checkBackendConnection();

      if (isConnected) {
        return await reservationApi.getTimeSlots(date, partySize);
      } else {
        // Mock time slots - generate without calling getAvailableTables to avoid circular calls
        const timeSlots: TimeSlot[] = [];
        for (let hour = 17; hour <= 21; hour++) {
          for (let minute = 0; minute < 60; minute += 30) {
            const time = `${hour.toString().padStart(2, '0')}:${minute.toString().padStart(2, '0')}`;

            // Check availability directly without async call
            const availableTables = mockTables.filter(table =>
              table.isAvailable &&
              table.capacity >= partySize &&
              !mockReservations.some(reservation =>
                reservation.tableId === table.id &&
                reservation.reservationDate === date &&
                reservation.reservationTime === time &&
                reservation.status !== ReservationStatus.CANCELLED
              )
            );

            timeSlots.push({
              time,
              isAvailable: availableTables.length > 0,
              availableTables
            });
          }
        }
        return timeSlots;
      }
    } catch (err) {
      console.error('Error getting time slots:', err);
      return [];
    }
  };

  // 예약 생성
  const createReservation = async (reservation: CreateReservationRequest): Promise<Reservation> => {
    try {
      const isConnected = await checkBackendConnection();

      if (isConnected) {
        const dto = await reservationApi.createReservation(reservation);
        const transformed = transformReservationDto(dto);
        setReservations(prev => [...prev, transformed]);
        return transformed;
      } else {
        // Mock data에 추가
        const newReservation: Reservation = {
          id: Date.now(),
          customerId: reservation.customerId || 1, // Mock customer ID
          tableId: reservation.tableId,
          reservationDate: reservation.reservationDate,
          reservationTime: reservation.reservationTime,
          partySize: reservation.partySize,
          specialRequests: reservation.specialRequests,
          customerInfo: reservation.customerInfo,
          status: ReservationStatus.PENDING,
          createdAt: new Date().toISOString(),
          updatedAt: new Date().toISOString(),
        };
        setReservations(prev => [...prev, newReservation]);
        return newReservation;
      }
    } catch (err) {
      setError('Failed to create reservation');
      console.error('Error creating reservation:', err);
      throw err;
    }
  };

  // 예약 업데이트
  const updateReservation = async (id: number, reservation: UpdateReservationRequest): Promise<Reservation> => {
    try {
      const isConnected = await checkBackendConnection();

      if (isConnected) {
        const dto = await reservationApi.updateReservation(id.toString(), reservation);
        const transformed = transformReservationDto(dto);
        setReservations(prev => prev.map(r => r.id === id ? transformed : r));
        return transformed;
      } else {
        // Mock data 업데이트
        const updated = mockReservations.find(r => r.id === id);
        if (!updated) throw new Error('Reservation not found');
        const updatedReservation = { ...updated, ...reservation, updatedAt: new Date().toISOString() };
        setReservations(prev => prev.map(r =>
          r.id === id ? updatedReservation : r
        ));
        return updatedReservation;
      }
    } catch (err) {
      setError('Failed to update reservation');
      console.error('Error updating reservation:', err);
      throw err;
>>>>>>> 9348a0f2
    }
  }, []);

<<<<<<< HEAD
  // Fetch available tables for a specific date, time, and party size
  const getAvailableTables = useCallback(async (date: string, time: string, partySize: number) => {
    const response = await fetch(`${API_URL}/available-tables?date=${date}&time=${time}&partySize=${partySize}`);
    if (!response.ok) {
      throw new Error('Failed to fetch available tables');
=======
  // 예약 취소
  const cancelReservation = async (id: number): Promise<void> => {
    try {
      const isConnected = await checkBackendConnection();

      if (isConnected) {
        await reservationApi.cancelReservation(id.toString());
        setReservations(prev => prev.map(r =>
          r.id === id
            ? { ...r, status: ReservationStatus.CANCELLED, updatedAt: new Date().toISOString() }
            : r
        ));
      } else {
        // Mock data에서 취소
        setReservations(prev => prev.map(r =>
          r.id === id
            ? { ...r, status: ReservationStatus.CANCELLED, updatedAt: new Date().toISOString() }
            : r
        ));
      }
    } catch (err) {
      setError('Failed to cancel reservation');
      console.error('Error cancelling reservation:', err);
      throw err;
>>>>>>> 9348a0f2
    }
    return response.json();
  }, []);

<<<<<<< HEAD
  // Fetch available time slots for a specific date and party size
  const getTimeSlots = async (date: string, partySize: number): Promise<string[]> => {
    const response = await fetch(`/api/reservations/time-slots?date=${date}&partySize=${partySize}`);
    if (!response.ok) {
      throw new Error('Failed to fetch time slots');
=======
  // 예약 삭제
  const deleteReservation = async (id: number): Promise<void> => {
    try {
      const isConnected = await checkBackendConnection();

      if (isConnected) {
        await reservationApi.deleteReservation(id.toString());
        setReservations(prev => prev.filter(r => r.id !== id));
      } else {
        // Mock data에서 삭제
        setReservations(prev => prev.filter(r => r.id !== id));
      }
    } catch (err) {
      setError('Failed to delete reservation');
      console.error('Error deleting reservation:', err);
      throw err;
>>>>>>> 9348a0f2
    }
    return response.json();
  };

  return {
    fetchReservations,
    createReservation,
    updateReservation,
    deleteReservation,
    getAvailableTables,
    getTimeSlots,
  };
};<|MERGE_RESOLUTION|>--- conflicted
+++ resolved
@@ -1,28 +1,6 @@
-import { useCallback } from 'react';
-
-<<<<<<< HEAD
-const API_URL = '/api/reservations';
-
-export interface Reservation {
-  id: number;
-  guestCount: number;
-  dateTime: string;
-}
-
-export const useReservationApi = () => {
-  // Fetch all reservations
-  const fetchReservations = useCallback(async (): Promise<Reservation[]> => {
-    const response = await fetch(API_URL);
-    if (!response.ok) {
-      throw new Error('Failed to fetch reservations');
-    }
-    return response.json();
-  }, []);
-
-  // Create a new reservation
-  const createReservation = useCallback(async (reservation: { guestCount: number; dateTime: string }) => {
-    const response = await fetch(API_URL, {
-=======
+import { useState } from 'react';
+import { Reservation, CreateReservationRequest, UpdateReservationRequest, Table, TimeSlot, ReservationStatus } from '../types/reservation';
+
 // Helper function to get timezone offset in ISO format
 const getTimezoneOffset = (): string => {
   const offset = -new Date().getTimezoneOffset();
@@ -72,7 +50,6 @@
 
   createReservation: async (reservation: CreateReservationRequest): Promise<Reservation> => {
     const response = await fetch('http://localhost:8080/api/reservations', {
->>>>>>> 9348a0f2
       method: 'POST',
       headers: { 'Content-Type': 'application/json' },
       body: JSON.stringify({
@@ -86,39 +63,16 @@
         guestPhone: reservation.customerInfo?.phone,
       }),
     });
-    if (!response.ok) {
-      throw new Error('Failed to create reservation');
-    }
-    return response.json();
-<<<<<<< HEAD
-  }, []);
-
-  // Update an existing reservation
-  const updateReservation = useCallback(async (id: number, reservation: { guestCount: number; dateTime: string }) => {
-    const response = await fetch(`${API_URL}/${id}`, {
-=======
+    if (!response.ok) throw new Error('Failed to create reservation');
+    return response.json();
   },
 
   updateReservation: async (id: string, reservation: UpdateReservationRequest): Promise<Reservation> => {
     const response = await fetch(`http://localhost:8080/api/reservations/${id}`, {
->>>>>>> 9348a0f2
       method: 'PUT',
       headers: { 'Content-Type': 'application/json' },
       body: JSON.stringify(reservation),
     });
-<<<<<<< HEAD
-    if (!response.ok) {
-      throw new Error('Failed to update reservation');
-    }
-    return response.json();
-  }, []);
-
-  // Delete a reservation
-  const deleteReservation = useCallback(async (id: number) => {
-    const response = await fetch(`${API_URL}/${id}`, { method: 'DELETE' });
-    if (!response.ok) {
-      throw new Error('Failed to delete reservation');
-=======
     if (!response.ok) throw new Error('Failed to update reservation');
     return response.json();
   },
@@ -437,17 +391,9 @@
       setError('Failed to update reservation');
       console.error('Error updating reservation:', err);
       throw err;
->>>>>>> 9348a0f2
-    }
-  }, []);
-
-<<<<<<< HEAD
-  // Fetch available tables for a specific date, time, and party size
-  const getAvailableTables = useCallback(async (date: string, time: string, partySize: number) => {
-    const response = await fetch(`${API_URL}/available-tables?date=${date}&time=${time}&partySize=${partySize}`);
-    if (!response.ok) {
-      throw new Error('Failed to fetch available tables');
-=======
+    }
+  };
+
   // 예약 취소
   const cancelReservation = async (id: number): Promise<void> => {
     try {
@@ -472,18 +418,9 @@
       setError('Failed to cancel reservation');
       console.error('Error cancelling reservation:', err);
       throw err;
->>>>>>> 9348a0f2
-    }
-    return response.json();
-  }, []);
-
-<<<<<<< HEAD
-  // Fetch available time slots for a specific date and party size
-  const getTimeSlots = async (date: string, partySize: number): Promise<string[]> => {
-    const response = await fetch(`/api/reservations/time-slots?date=${date}&partySize=${partySize}`);
-    if (!response.ok) {
-      throw new Error('Failed to fetch time slots');
-=======
+    }
+  };
+
   // 예약 삭제
   const deleteReservation = async (id: number): Promise<void> => {
     try {
@@ -500,17 +437,22 @@
       setError('Failed to delete reservation');
       console.error('Error deleting reservation:', err);
       throw err;
->>>>>>> 9348a0f2
-    }
-    return response.json();
+    }
   };
 
   return {
-    fetchReservations,
+    reservations,
+    loading,
+    error,
+    isBackendConnected,
+    loadReservations,
+    loadReservationsByCustomer,
+    loadReservationsByDate,
+    getAvailableTables,
+    getTimeSlots,
     createReservation,
     updateReservation,
+    cancelReservation,
     deleteReservation,
-    getAvailableTables,
-    getTimeSlots,
   };
 };