import React from 'react';
<<<<<<< HEAD
import { BrowserRouter as Router, Routes, Route, Navigate } from 'react-router-dom';
import { Home } from './pages/Home';
import PaymentManagementPanel from './components/organisms/PaymentManagementPanel';
=======
import { BrowserRouter as Router, Routes, Route } from 'react-router-dom';
import { Home } from './pages/Home';
import DeliveryManagement from './pages/DeliveryManagement';
import DeliveryTracking from './pages/DeliveryTracking';
import DeliveryDashboard from './pages/DeliveryDashboard';
>>>>>>> 02f344af
import { MainLayout } from './components/templates/MainLayout';
import { AuthProvider } from './contexts/AuthContext';
import { CartSidebar } from './components/organisms/CartSidebar';
import { useCart } from './hooks/useCart';
import { MenuItem } from './types';
import './index.css';

function App() {
  const {
    cartItems,
    cartTotal,
    cartItemCount,
    addToCart,
    updateQuantity,
    removeFromCart,
  } = useCart();

  const [favoritedItems, setFavoritedItems] = React.useState<Set<string>>(new Set());
  const [isCartOpen, setIsCartOpen] = React.useState(false);
  const [redirectToPayments, setRedirectToPayments] = React.useState(false);

  const handleAddToCart = (item: MenuItem, quantity: number) => {
    addToCart(item, quantity);
  };

  const handleFavorite = (item: MenuItem) => {
    const newFavoritedItems = new Set(favoritedItems);
    if (newFavoritedItems.has(item.id)) {
      newFavoritedItems.delete(item.id);
    } else {
      newFavoritedItems.add(item.id);
    }
    setFavoritedItems(newFavoritedItems);
  };

  const handleCartClick = () => {
    setIsCartOpen(true);
  };

  const handleCheckout = () => {
    setIsCartOpen(false);
    setRedirectToPayments(true);
  };

  return (
    <AuthProvider>
      <Router>
        <div className="App">
          <MainLayout
            cartItemCount={cartItemCount}
            onCartClick={handleCartClick}
          >
<<<<<<< HEAD
            {redirectToPayments && <Navigate to="/payments" replace />}
=======
>>>>>>> 02f344af
            <Routes>
              <Route 
                path="/" 
                element={
                  <Home
                    onAddToCart={handleAddToCart}
                    favoritedItems={favoritedItems}
                    onFavorite={handleFavorite}
                  />
                } 
              />
<<<<<<< HEAD
              <Route 
                path="/payments" 
                element={<PaymentManagementPanel isOpen={true} onClose={() => window.history.back()} />} 
              />
=======
              <Route path="/delivery" element={<DeliveryManagement />} />
              <Route path="/delivery/dashboard" element={<DeliveryDashboard />} />
              <Route path="/delivery/tracking/:deliveryId" element={<DeliveryTracking />} />
>>>>>>> 02f344af
            </Routes>
          </MainLayout>

          <CartSidebar
            isOpen={isCartOpen}
            onClose={() => setIsCartOpen(false)}
            cartItems={cartItems}
            cartTotal={cartTotal}
            onUpdateQuantity={updateQuantity}
            onRemoveItem={removeFromCart}
            onCheckout={handleCheckout}
          />
        </div>
      </Router>
    </AuthProvider>
  );
}

export default App;<|MERGE_RESOLUTION|>--- conflicted
+++ resolved
@@ -1,15 +1,10 @@
 import React from 'react';
-<<<<<<< HEAD
 import { BrowserRouter as Router, Routes, Route, Navigate } from 'react-router-dom';
 import { Home } from './pages/Home';
 import PaymentManagementPanel from './components/organisms/PaymentManagementPanel';
-=======
-import { BrowserRouter as Router, Routes, Route } from 'react-router-dom';
-import { Home } from './pages/Home';
 import DeliveryManagement from './pages/DeliveryManagement';
 import DeliveryTracking from './pages/DeliveryTracking';
 import DeliveryDashboard from './pages/DeliveryDashboard';
->>>>>>> 02f344af
 import { MainLayout } from './components/templates/MainLayout';
 import { AuthProvider } from './contexts/AuthContext';
 import { CartSidebar } from './components/organisms/CartSidebar';
@@ -62,10 +57,7 @@
             cartItemCount={cartItemCount}
             onCartClick={handleCartClick}
           >
-<<<<<<< HEAD
             {redirectToPayments && <Navigate to="/payments" replace />}
-=======
->>>>>>> 02f344af
             <Routes>
               <Route 
                 path="/" 
@@ -77,16 +69,13 @@
                   />
                 } 
               />
-<<<<<<< HEAD
               <Route 
                 path="/payments" 
                 element={<PaymentManagementPanel isOpen={true} onClose={() => window.history.back()} />} 
               />
-=======
               <Route path="/delivery" element={<DeliveryManagement />} />
               <Route path="/delivery/dashboard" element={<DeliveryDashboard />} />
               <Route path="/delivery/tracking/:deliveryId" element={<DeliveryTracking />} />
->>>>>>> 02f344af
             </Routes>
           </MainLayout>
 
