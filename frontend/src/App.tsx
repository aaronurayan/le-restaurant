import React, { useEffect } from 'react';
import { BrowserRouter as Router, Routes, Route, Navigate, useLocation } from 'react-router-dom';
import { Home } from './pages/Home';
import PaymentManagementPanel from './components/organisms/PaymentManagementPanel';
import MenuManagementPanel from './components/organisms/MenuManagementPanel';
import DeliveryManagement from './pages/DeliveryManagement';
import DeliveryTracking from './pages/DeliveryTracking';
import DeliveryDashboard from './pages/DeliveryDashboard';
import AdminDashboard from './components/organisms/AdminDashboard';
import CustomerDashboard from './components/organisms/CustomerDashboard';
import CustomerReservationsPage from './pages/CustomerReservationsPage';
import CustomerOrdersPage from './pages/CustomerOrdersPage';
import CustomerOrderDetailPage from './pages/CustomerOrderDetailPage';
import { Checkout } from './pages/Checkout';
import Payment from './pages/Payment';
import { MainLayout } from './components/templates/MainLayout';
import ProtectedRoute from './components/organisms/ProtectedRoute';
import { UserRole } from './types/user';
import { AuthProvider } from './contexts/AuthContext';
import { CartSidebar } from './components/organisms/CartSidebar';
import { useCart } from './hooks/useCart';
import { MenuItem } from './types';
import './index.css';

// AppContent component to use hooks that require Router context
const AppContent: React.FC = () => {
  const location = useLocation();
  const {
    cartItems,
    cartTotal,
    cartItemCount,
    addToCart,
    updateQuantity,
    removeFromCart,
  } = useCart();

  const [favoritedItems, setFavoritedItems] = React.useState<Set<string>>(new Set());
  const [isCartOpen, setIsCartOpen] = React.useState(false);
  const [redirectToPayments, setRedirectToPayments] = React.useState(false);

  const handleAddToCart = (item: MenuItem, quantity: number) => {
    addToCart(item, quantity);
  };

<<<<<<< HEAD
=======
  // Reset redirectToCheckout when location changes
  useEffect(() => {
    if (redirectToCheckout) {
      setRedirectToCheckout(false);
    }
    
    // Clear cart storage when navigating to order history
    // This ensures we don't have a stale cart after checkout
    if (location.pathname === '/customer/orders' || location.pathname.startsWith('/customer/orders/')) {
      localStorage.removeItem('cart');
    }
  }, [location, redirectToCheckout]);

  // ✅ Normalize ID to string for safe handling
>>>>>>> 5d3f6770
  const handleFavorite = (item: MenuItem) => {
    const newFavoritedItems = new Set(favoritedItems);
    if (newFavoritedItems.has(item.id)) {
      newFavoritedItems.delete(item.id);
    } else {
      newFavoritedItems.add(item.id);
    }
    setFavoritedItems(newFavoritedItems);
  };

  const handleCartClick = () => {
    setIsCartOpen(true);
  };

  const handleCheckout = () => {
    setIsCartOpen(false);
    setRedirectToPayments(true);
  };

  return (
<<<<<<< HEAD
    <AuthProvider>
      <Router>
        <div className="App">
          <MainLayout
            cartItemCount={cartItemCount}
            onCartClick={handleCartClick}
          >
            {redirectToPayments && <Navigate to="/payments" replace />}
            <Routes>
              <Route
                path="/"
                element={
                  <Home
                    onAddToCart={handleAddToCart}
                    favoritedItems={favoritedItems}
                    onFavorite={handleFavorite}
                  />
                }
=======
    <div className="App">
      <MainLayout
        cartItemCount={cartItemCount}
        onCartClick={handleCartClick}
      >
        {redirectToCheckout && <Navigate to="/checkout" replace />}
        <CartSidebar
          isOpen={isCartOpen}
          onClose={() => setIsCartOpen(false)}
          cartItems={cartItems}
          cartTotal={cartTotal}
          onUpdateQuantity={updateQuantity}
          onRemoveItem={removeFromCart}
          onCheckout={handleCheckout}
        />
        <Routes>
          <Route
            path="/"
            element={
              <Home
                onAddToCart={handleAddToCart}
                favoritedItems={favoritedItems}
                onFavorite={handleFavorite}
>>>>>>> 5d3f6770
              />
            }
          />

          {/* Admin Dashboard */}
              <Route
                path="/admin/dashboard"
                element={
                  <ProtectedRoute roles={[UserRole.ADMIN, UserRole.MANAGER]}>
                    <AdminDashboard />
                  </ProtectedRoute>
                }
              />

              {/* Customer Dashboard */}
              <Route
                path="/customer/dashboard"
                element={
                  <ProtectedRoute roles={[UserRole.CUSTOMER]}>
                    <CustomerDashboard />
                  </ProtectedRoute>
                }
              />

              {/* Customer Reservations (F108) */}
              <Route
                path="/customer/reservations"
                element={
                  <ProtectedRoute roles={[UserRole.CUSTOMER]}>
                    <CustomerReservationsPage />
                  </ProtectedRoute>
                }
              />
              
              {/* Customer Orders (F105) */}
              <Route
                path="/customer/orders"
                element={
                  <ProtectedRoute roles={[UserRole.CUSTOMER]}>
                    <CustomerOrdersPage />
                  </ProtectedRoute>
                }
              />
              
              {/* Customer Order Details (F105) */}
              <Route
                path="/customer/orders/:orderId"
                element={
                  <ProtectedRoute roles={[UserRole.CUSTOMER]}>
                    <CustomerOrderDetailPage />
                  </ProtectedRoute>
                }
              />

              <Route
                path="/admin/menu"
                element={
                  <ProtectedRoute roles={[UserRole.ADMIN, UserRole.MANAGER]}>
                    <MenuManagementPanel isOpen={true} onClose={() => window.history.back()} />
                  </ProtectedRoute>
                }
              />
              <Route
                path="/payments"
                element={
                  <ProtectedRoute roles={[UserRole.ADMIN, UserRole.MANAGER]}>
                    <PaymentManagementPanel isOpen={true} onClose={() => window.history.back()} />
                  </ProtectedRoute>
                }
              />
              <Route
                path="/delivery"
                element={
                  <ProtectedRoute roles={[UserRole.ADMIN, UserRole.MANAGER]}>
                    <DeliveryManagement />
                  </ProtectedRoute>
                }
              />
              <Route
                path="/delivery/dashboard"
                element={
                  <ProtectedRoute roles={[UserRole.ADMIN, UserRole.MANAGER]}>
                    <DeliveryDashboard />
                  </ProtectedRoute>
                }
              />
              <Route
                path="/delivery/tracking/:deliveryId"
                element={
                  <ProtectedRoute roles={[UserRole.ADMIN, UserRole.MANAGER]}>
                    <DeliveryTracking />
                  </ProtectedRoute>
                }
              />

              {/* Checkout Route (F105) */}
              <Route
                path="/checkout"
                element={
                  <ProtectedRoute roles={[UserRole.CUSTOMER]}>
                    <Checkout />
                  </ProtectedRoute>
                }
              />
              
          {/* Payment Route (F105/F106 integration) */}
          <Route
            path="/payment"
            element={
              <ProtectedRoute roles={[UserRole.CUSTOMER]}>
                <Payment />
              </ProtectedRoute>
            }
          />
        </Routes>
      </MainLayout>
    </div>
  );
};

// Main App component
function App() {
  return (
    <AuthProvider>
      <Router>
        <AppContent />
      </Router>
    </AuthProvider>
  );
}

export default App;<|MERGE_RESOLUTION|>--- conflicted
+++ resolved
@@ -36,14 +36,8 @@
 
   const [favoritedItems, setFavoritedItems] = React.useState<Set<string>>(new Set());
   const [isCartOpen, setIsCartOpen] = React.useState(false);
-  const [redirectToPayments, setRedirectToPayments] = React.useState(false);
-
-  const handleAddToCart = (item: MenuItem, quantity: number) => {
-    addToCart(item, quantity);
-  };
-
-<<<<<<< HEAD
-=======
+  const [redirectToCheckout, setRedirectToCheckout] = React.useState(false);
+
   // Reset redirectToCheckout when location changes
   useEffect(() => {
     if (redirectToCheckout) {
@@ -58,15 +52,21 @@
   }, [location, redirectToCheckout]);
 
   // ✅ Normalize ID to string for safe handling
->>>>>>> 5d3f6770
   const handleFavorite = (item: MenuItem) => {
+    const id = String(item.id);
     const newFavoritedItems = new Set(favoritedItems);
-    if (newFavoritedItems.has(item.id)) {
-      newFavoritedItems.delete(item.id);
+
+    if (newFavoritedItems.has(id)) {
+      newFavoritedItems.delete(id);
     } else {
-      newFavoritedItems.add(item.id);
+      newFavoritedItems.add(id);
     }
+
     setFavoritedItems(newFavoritedItems);
+  };
+
+  const handleAddToCart = (item: MenuItem, quantity: number) => {
+    addToCart(item, quantity);
   };
 
   const handleCartClick = () => {
@@ -75,30 +75,10 @@
 
   const handleCheckout = () => {
     setIsCartOpen(false);
-    setRedirectToPayments(true);
+    setRedirectToCheckout(true);
   };
 
   return (
-<<<<<<< HEAD
-    <AuthProvider>
-      <Router>
-        <div className="App">
-          <MainLayout
-            cartItemCount={cartItemCount}
-            onCartClick={handleCartClick}
-          >
-            {redirectToPayments && <Navigate to="/payments" replace />}
-            <Routes>
-              <Route
-                path="/"
-                element={
-                  <Home
-                    onAddToCart={handleAddToCart}
-                    favoritedItems={favoritedItems}
-                    onFavorite={handleFavorite}
-                  />
-                }
-=======
     <div className="App">
       <MainLayout
         cartItemCount={cartItemCount}
@@ -122,7 +102,6 @@
                 onAddToCart={handleAddToCart}
                 favoritedItems={favoritedItems}
                 onFavorite={handleFavorite}
->>>>>>> 5d3f6770
               />
             }
           />
@@ -189,7 +168,10 @@
                 path="/payments"
                 element={
                   <ProtectedRoute roles={[UserRole.ADMIN, UserRole.MANAGER]}>
-                    <PaymentManagementPanel isOpen={true} onClose={() => window.history.back()} />
+                    <PaymentManagementPanel
+                      isOpen={true}
+                      onClose={() => window.history.back()}
+                    />
                   </ProtectedRoute>
                 }
               />
