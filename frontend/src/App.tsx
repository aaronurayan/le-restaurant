import React from 'react';
import { BrowserRouter as Router, Routes, Route, Navigate } from 'react-router-dom';
import { Home } from './pages/Home';
import PaymentManagementPanel from './components/organisms/PaymentManagementPanel';
import DeliveryManagement from './pages/DeliveryManagement';
import DeliveryTracking from './pages/DeliveryTracking';
import DeliveryDashboard from './pages/DeliveryDashboard';
<<<<<<< HEAD
import ReservationManagementPanel from './components/organisms/ReservationManagementPanel';
=======
import AdminDashboard from './components/organisms/AdminDashboard';
import CustomerDashboard from './components/organisms/CustomerDashboard';
>>>>>>> 5480e2f1
import { MainLayout } from './components/templates/MainLayout';
import ProtectedRoute from './components/routes/ProtectedRoute';
import { UserRole } from './types/user';
import { AuthProvider } from './contexts/AuthContext';
import { CartSidebar } from './components/organisms/CartSidebar';
import { useCart } from './hooks/useCart';
import { MenuItem } from './types';
import './index.css';

function App() {
  const {
    cartItems,
    cartTotal,
    cartItemCount,
    addToCart,
    updateQuantity,
    removeFromCart,
  } = useCart();

  const [favoritedItems, setFavoritedItems] = React.useState<Set<string>>(new Set());
  const [isCartOpen, setIsCartOpen] = React.useState(false);
  const [redirectToPayments, setRedirectToPayments] = React.useState(false);

  const handleAddToCart = (item: MenuItem, quantity: number) => {
    addToCart(item, quantity);
  };

  const handleFavorite = (item: MenuItem) => {
    const newFavoritedItems = new Set(favoritedItems);
    if (newFavoritedItems.has(item.id)) {
      newFavoritedItems.delete(item.id);
    } else {
      newFavoritedItems.add(item.id);
    }
    setFavoritedItems(newFavoritedItems);
  };

  const handleCartClick = () => {
    setIsCartOpen(true);
  };

  const handleCheckout = () => {
    setIsCartOpen(false);
    setRedirectToPayments(true);
  };

  return (
    <AuthProvider>
      <Router>
        <div className="App">
          <MainLayout
            cartItemCount={cartItemCount}
            onCartClick={handleCartClick}
          >
            {redirectToPayments && <Navigate to="/payments" replace />}
            <Routes>
              <Route 
                path="/" 
                element={
                  <Home
                    onAddToCart={handleAddToCart}
                    favoritedItems={favoritedItems}
                    onFavorite={handleFavorite}
                  />
                } 
              />
              
              {/* Admin Dashboard */}
              <Route 
                path="/admin/dashboard" 
                element={
                  <ProtectedRoute roles={[UserRole.ADMIN, UserRole.MANAGER]}>
                    <AdminDashboard />
                  </ProtectedRoute>
                } 
              />
              
              {/* Customer Dashboard */}
              <Route 
                path="/customer/dashboard" 
                element={
                  <ProtectedRoute roles={[UserRole.CUSTOMER]}>
                    <CustomerDashboard />
                  </ProtectedRoute>
                } 
              />
              
              <Route 
                path="/payments" 
                element={
                  <ProtectedRoute roles={[UserRole.ADMIN, UserRole.MANAGER]}>
                    <PaymentManagementPanel isOpen={true} onClose={() => window.history.back()} />
                  </ProtectedRoute>
                } 
              />
              <Route 
                path="/delivery" 
                element={
                  <ProtectedRoute roles={[UserRole.ADMIN, UserRole.MANAGER]}>
                    <DeliveryManagement />
                  </ProtectedRoute>
                } 
              />
              <Route 
                path="/delivery/dashboard" 
                element={
                  <ProtectedRoute roles={[UserRole.ADMIN, UserRole.MANAGER]}>
                    <DeliveryDashboard />
                  </ProtectedRoute>
                } 
              />
              <Route 
                path="/delivery/tracking/:deliveryId" 
                element={
                  <ProtectedRoute roles={[UserRole.ADMIN, UserRole.MANAGER]}>
                    <DeliveryTracking />
                  </ProtectedRoute>
                } 
              />
              <Route 
                path="/reservations" 
                element={
                  <ProtectedRoute roles={[UserRole.ADMIN, UserRole.MANAGER]}>
                    <ReservationManagementPanel />
                  </ProtectedRoute>
                } 
              />
            </Routes>
          </MainLayout>

          <CartSidebar
            isOpen={isCartOpen}
            onClose={() => setIsCartOpen(false)}
            cartItems={cartItems}
            cartTotal={cartTotal}
            onUpdateQuantity={updateQuantity}
            onRemoveItem={removeFromCart}
            onCheckout={handleCheckout}
          />
        </div>
      </Router>
    </AuthProvider>
  );
}

export default App;<|MERGE_RESOLUTION|>--- conflicted
+++ resolved
@@ -5,12 +5,8 @@
 import DeliveryManagement from './pages/DeliveryManagement';
 import DeliveryTracking from './pages/DeliveryTracking';
 import DeliveryDashboard from './pages/DeliveryDashboard';
-<<<<<<< HEAD
-import ReservationManagementPanel from './components/organisms/ReservationManagementPanel';
-=======
 import AdminDashboard from './components/organisms/AdminDashboard';
 import CustomerDashboard from './components/organisms/CustomerDashboard';
->>>>>>> 5480e2f1
 import { MainLayout } from './components/templates/MainLayout';
 import ProtectedRoute from './components/routes/ProtectedRoute';
 import { UserRole } from './types/user';
@@ -130,14 +126,6 @@
                   </ProtectedRoute>
                 } 
               />
-              <Route 
-                path="/reservations" 
-                element={
-                  <ProtectedRoute roles={[UserRole.ADMIN, UserRole.MANAGER]}>
-                    <ReservationManagementPanel />
-                  </ProtectedRoute>
-                } 
-              />
             </Routes>
           </MainLayout>
 
