import React from 'react';
import { BrowserRouter as Router, Routes, Route, Navigate } from 'react-router-dom';
import { Home } from './pages/Home';
import PaymentManagementPanel from './components/organisms/PaymentManagementPanel';
import DeliveryManagement from './pages/DeliveryManagement';
import DeliveryTracking from './pages/DeliveryTracking';
import DeliveryDashboard from './pages/DeliveryDashboard';
import { MainLayout } from './components/templates/MainLayout';
import ProtectedRoute from './components/routes/ProtectedRoute';
import { UserRole } from './types/user';
import { AuthProvider } from './contexts/AuthContext';
import { CartSidebar } from './components/organisms/CartSidebar';
import { useCart } from './hooks/useCart';
import { MenuItem } from './types';
<<<<<<< HEAD
import { toast } from './utils/notifications';
import RegisterForm from './components/molecules/RegisterForm';
import LoginForm from './components/molecules/LoginForm';

function App() {
  const [isCartOpen, setIsCartOpen] = useState(false);
  const [favoritedItems, setFavoritedItems] = useState<Set<string>>(new Set());
  const [user, setUser] = useState<string | null>(null);
  
=======
import './index.css';

function App() {
>>>>>>> 9877011a
  const {
    cartItems,
    cartTotal,
    cartItemCount,
    addToCart,
    updateQuantity,
    removeFromCart,
  } = useCart();

  const [favoritedItems, setFavoritedItems] = React.useState<Set<string>>(new Set());
  const [isCartOpen, setIsCartOpen] = React.useState(false);
  const [redirectToPayments, setRedirectToPayments] = React.useState(false);

  const handleAddToCart = (item: MenuItem, quantity: number) => {
    addToCart(item, quantity);
  };

  const handleFavorite = (item: MenuItem) => {
    const newFavoritedItems = new Set(favoritedItems);
    if (newFavoritedItems.has(item.id)) {
      newFavoritedItems.delete(item.id);
    } else {
      newFavoritedItems.add(item.id);
    }
    setFavoritedItems(newFavoritedItems);
  };

  const handleCartClick = () => {
    setIsCartOpen(true);
  };

  const handleCheckout = () => {
    setIsCartOpen(false);
    setRedirectToPayments(true);
  };

  const handleLogin = (email: string) => {
    setUser(email);
  };

  const handleLogout = () => {
    setUser(null);
  };

  const handleRegister = (email: string) => {
    setUser(email);
  };

  return (
<<<<<<< HEAD
    <div className="App">
      {!user ? (
        <>
          <LoginForm onLogin={handleLogin} />
          <RegisterForm onRegister={handleRegister} />
        </>
      ) : (
        <>
          <button onClick={handleLogout}>Logout</button>
          <MainLayout
            cartItemCount={cartItemCount}
            onCartClick={() => setIsCartOpen(true)}
          >
            <Home
              onAddToCart={handleAddToCart}
              favoritedItems={favoritedItems}
              onFavorite={handleFavorite}
            />
          </MainLayout>
          
=======
    <AuthProvider>
      <Router>
        <div className="App">
          <MainLayout
            cartItemCount={cartItemCount}
            onCartClick={handleCartClick}
          >
            {redirectToPayments && <Navigate to="/payments" replace />}
            <Routes>
              <Route 
                path="/" 
                element={
                  <Home
                    onAddToCart={handleAddToCart}
                    favoritedItems={favoritedItems}
                    onFavorite={handleFavorite}
                  />
                } 
              />
              <Route 
                path="/payments" 
                element={
                  <ProtectedRoute roles={[UserRole.ADMIN, UserRole.MANAGER]}>
                    <PaymentManagementPanel isOpen={true} onClose={() => window.history.back()} />
                  </ProtectedRoute>
                } 
              />
              <Route 
                path="/delivery" 
                element={
                  <ProtectedRoute roles={[UserRole.ADMIN, UserRole.MANAGER]}>
                    <DeliveryManagement />
                  </ProtectedRoute>
                } 
              />
              <Route 
                path="/delivery/dashboard" 
                element={
                  <ProtectedRoute roles={[UserRole.ADMIN, UserRole.MANAGER]}>
                    <DeliveryDashboard />
                  </ProtectedRoute>
                } 
              />
              <Route 
                path="/delivery/tracking/:deliveryId" 
                element={
                  <ProtectedRoute roles={[UserRole.ADMIN, UserRole.MANAGER]}>
                    <DeliveryTracking />
                  </ProtectedRoute>
                } 
              />
            </Routes>
          </MainLayout>

>>>>>>> 9877011a
          <CartSidebar
            isOpen={isCartOpen}
            onClose={() => setIsCartOpen(false)}
            cartItems={cartItems}
            cartTotal={cartTotal}
            onUpdateQuantity={updateQuantity}
            onRemoveItem={removeFromCart}
            onCheckout={handleCheckout}
          />
<<<<<<< HEAD
          
          <NotificationContainer />
        </>
      )}
    </div>
=======
        </div>
      </Router>
    </AuthProvider>
>>>>>>> 9877011a
  );
}

export default App;<|MERGE_RESOLUTION|>--- conflicted
+++ resolved
@@ -12,21 +12,9 @@
 import { CartSidebar } from './components/organisms/CartSidebar';
 import { useCart } from './hooks/useCart';
 import { MenuItem } from './types';
-<<<<<<< HEAD
-import { toast } from './utils/notifications';
-import RegisterForm from './components/molecules/RegisterForm';
-import LoginForm from './components/molecules/LoginForm';
-
-function App() {
-  const [isCartOpen, setIsCartOpen] = useState(false);
-  const [favoritedItems, setFavoritedItems] = useState<Set<string>>(new Set());
-  const [user, setUser] = useState<string | null>(null);
-  
-=======
 import './index.css';
 
 function App() {
->>>>>>> 9877011a
   const {
     cartItems,
     cartTotal,
@@ -76,28 +64,6 @@
   };
 
   return (
-<<<<<<< HEAD
-    <div className="App">
-      {!user ? (
-        <>
-          <LoginForm onLogin={handleLogin} />
-          <RegisterForm onRegister={handleRegister} />
-        </>
-      ) : (
-        <>
-          <button onClick={handleLogout}>Logout</button>
-          <MainLayout
-            cartItemCount={cartItemCount}
-            onCartClick={() => setIsCartOpen(true)}
-          >
-            <Home
-              onAddToCart={handleAddToCart}
-              favoritedItems={favoritedItems}
-              onFavorite={handleFavorite}
-            />
-          </MainLayout>
-          
-=======
     <AuthProvider>
       <Router>
         <div className="App">
@@ -152,7 +118,6 @@
             </Routes>
           </MainLayout>
 
->>>>>>> 9877011a
           <CartSidebar
             isOpen={isCartOpen}
             onClose={() => setIsCartOpen(false)}
@@ -162,17 +127,9 @@
             onRemoveItem={removeFromCart}
             onCheckout={handleCheckout}
           />
-<<<<<<< HEAD
-          
-          <NotificationContainer />
-        </>
-      )}
-    </div>
-=======
         </div>
       </Router>
     </AuthProvider>
->>>>>>> 9877011a
   );
 }
 
