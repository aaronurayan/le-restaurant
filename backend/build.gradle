--- conflicted
+++ resolved
@@ -10,14 +10,9 @@
 description = 'Le Restaurant Backend flow controls'
 
 java {
-<<<<<<< HEAD
-	toolchain {
-		languageVersion = JavaLanguageVersion.of(21)
-	}
-=======
-	sourceCompatibility = '17'
-	targetCompatibility = '17'
->>>>>>> 6df1644e
+    toolchain {
+		languageVersion = JavaLanguageVersion.of(17)
+    }
 }
 
 repositories {
@@ -39,28 +34,11 @@
 	testImplementation 'org.mockito:mockito-junit-jupiter:5.5.0'
 }
 
-jacoco {
-	toolVersion = "0.8.10"
-}
-
 tasks.named('test') {
 	useJUnitPlatform()
-<<<<<<< HEAD
 	finalizedBy jacocoTestReport // Generate coverage report after tests
 }
-
-// Adjust existing jacocoTestReport task configuration
-jacocoTestReport {
-	reports {
-		xml.required.set(true)
-		html.required.set(true)
-	}
-	dependsOn test // Ensure tests run before generating report
-}
-=======
-	finalizedBy jacocoTestReport
-}
-
+// JaCoCo Configuration for Code Coverage
 // JaCoCo Configuration for Code Coverage
 jacoco {
 	toolVersion = "0.8.11"
@@ -75,7 +53,7 @@
 		xml.outputLocation = layout.buildDirectory.file('reports/jacoco/test/jacocoTestReport.xml')
 		html.outputLocation = layout.buildDirectory.dir('reports/jacoco/test/html')
 	}
-	
+    
 	// Exclude generated code and configurations
 	afterEvaluate {
 		classDirectories.setFrom(files(classDirectories.files.collect {
@@ -97,19 +75,19 @@
 		rule {
 			enabled = true
 			element = 'CLASS'
-			
+            
 			limit {
 				counter = 'LINE'
 				value = 'COVEREDRATIO'
 				minimum = 0.80
 			}
-			
+            
 			limit {
 				counter = 'BRANCH'
 				value = 'COVEREDRATIO'
 				minimum = 0.80
 			}
-			
+            
 			// Exclude generated code and configurations
 			excludes = [
 				'com.lerestaurant.le_restaurant_backend.config.*',
@@ -126,5 +104,4 @@
 }
 
 // Add coverage verification to check task (disabled for development)
-// check.dependsOn jacocoTestCoverageVerification
->>>>>>> 6df1644e
+// check.dependsOn jacocoTestCoverageVerification