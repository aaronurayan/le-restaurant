--- conflicted
+++ resolved
@@ -10,14 +10,8 @@
 description = 'Le Restaurant Backend flow controls'
 
 java {
-<<<<<<< HEAD
-	toolchain {
-		languageVersion = JavaLanguageVersion.of(17)
-	}
-=======
 	sourceCompatibility = '17'
 	targetCompatibility = '17'
->>>>>>> dc157c4b
 }
 
 repositories {
