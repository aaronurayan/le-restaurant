--- conflicted
+++ resolved
@@ -39,13 +39,8 @@
 @Service
 @Transactional
 public class UserService {
-<<<<<<< HEAD
-
-=======
     
     private static final Logger logger = LoggerFactory.getLogger(UserService.class);
-    
->>>>>>> 6df1644e
     private final UserRepository userRepository;
     private final PasswordEncoder passwordEncoder;
 
@@ -54,35 +49,13 @@
         this.userRepository = userRepository;
         this.passwordEncoder = passwordEncoder;
     }
-<<<<<<< HEAD
-
-    public UserDto createUser(UserCreateRequestDto requestDto) {
-        // 기본 입력 검증
-        if (requestDto.getEmail() == null) {
-            throw new IllegalArgumentException("Email must not be null");
-        }
-        if (requestDto.getPassword() == null || requestDto.getPassword().isEmpty()) {
-            throw new IllegalArgumentException("Password must not be null or empty");
-        }
-
-        // Validate password strength (must meet minimum complexity requirements)
-        if (!PasswordValidator.isStrong(requestDto.getPassword())) {
-            throw new IllegalArgumentException("Password does not meet strength requirements");
-        }
-
-        // 이메일 중복 확인 (한 번만 조회)
-        java.util.Optional<User> existing = userRepository.findByEmail(requestDto.getEmail());
-        if (existing != null && existing.isPresent()) {
-            throw new RuntimeException("User with email already exists: " + requestDto.getEmail());
-        }
-
-=======
     
     /**
      * Create a new user
      * 
      * This method creates a new user with the provided information.
-     * It validates email uniqueness, encrypts the password, and sets default values.
+     * It validates input, checks password strength, enforces email uniqueness,
+     * encrypts the password, and sets default values.
      * 
      * @param requestDto User creation request data
      * @return UserDto Created user data
@@ -90,15 +63,27 @@
      */
     public UserDto createUser(UserCreateRequestDto requestDto) {
         logger.info("Creating new user with email: {}", requestDto.getEmail());
-        
+
+        // Basic input validation
+        if (requestDto.getEmail() == null || requestDto.getEmail().trim().isEmpty()) {
+            throw new IllegalArgumentException("Email must not be null or empty");
+        }
+        if (requestDto.getPassword() == null || requestDto.getPassword().isEmpty()) {
+            throw new IllegalArgumentException("Password must not be null or empty");
+        }
+
+        // Validate password strength
+        if (!PasswordValidator.isStrong(requestDto.getPassword())) {
+            throw new IllegalArgumentException("Password does not meet strength requirements");
+        }
+
         // Check email uniqueness
         if (userRepository.findByEmail(requestDto.getEmail()).isPresent()) {
             logger.warn("User creation failed: email already exists - {}", requestDto.getEmail());
             throw new RuntimeException("User with email already exists: " + requestDto.getEmail());
         }
-        
+
         // Create new user entity
->>>>>>> 6df1644e
         User user = new User();
         user.setEmail(requestDto.getEmail());
         user.setPasswordHash(passwordEncoder.encode(requestDto.getPassword()));
@@ -108,15 +93,10 @@
         user.setRole(requestDto.getRole());
         user.setStatus(User.UserStatus.ACTIVE);
         user.setCreatedAt(OffsetDateTime.now());
-<<<<<<< HEAD
-
-=======
-        
         // Save user to database
->>>>>>> 6df1644e
         User savedUser = userRepository.save(user);
         logger.info("User created successfully with ID: {}", savedUser.getId());
-        
+
         return convertToDto(savedUser);
     }
 
