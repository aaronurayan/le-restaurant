--- conflicted
+++ resolved
@@ -2,11 +2,8 @@
 
 import com.lerestaurant.le_restaurant_backend.entity.Reservation;
 import org.springframework.data.jpa.repository.JpaRepository;
-<<<<<<< HEAD
 import java.util.List;
-=======
 import org.springframework.stereotype.Repository;
->>>>>>> 5480e2f1
 
 import java.time.LocalDate;
 import java.time.LocalTime;
@@ -16,9 +13,6 @@
 @Repository
 public interface ReservationRepository extends JpaRepository<Reservation, Long> {
     List<Reservation> findByCustomerId(Long customerId);
-<<<<<<< HEAD
-}
-=======
     List<Reservation> findByStatus(Reservation.ReservationStatus status);
     List<Reservation> findByTableIdAndReservationDateAndReservationTime(Long tableId, LocalDate date, LocalTime time);
     
@@ -30,6 +24,4 @@
             dateTime.toLocalTime()
         );
     }
-}
-
->>>>>>> 5480e2f1
+}