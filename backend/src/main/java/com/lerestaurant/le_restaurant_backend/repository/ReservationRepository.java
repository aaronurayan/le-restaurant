--- conflicted
+++ resolved
@@ -1,28 +1,7 @@
 package com.lerestaurant.le_restaurant_backend.repository;
 
 import com.lerestaurant.le_restaurant_backend.entity.Reservation;
-import com.lerestaurant.le_restaurant_backend.entity.Reservation.ReservationStatus;
 import org.springframework.data.jpa.repository.JpaRepository;
-<<<<<<< HEAD
-import org.springframework.data.jpa.repository.Query;
-import org.springframework.data.repository.query.Param;
-import org.springframework.stereotype.Repository;
-
-import java.time.LocalDate;
-import java.util.List;
-
-/**
- * ReservationRepository Interface
- * F109 - Reservation Management Feature
- * 
- * Provides database access methods for Reservation entity.
- * Includes custom queries for filtering and searching reservations.
- * 
- * @author Le Restaurant Development Team
- */
-@Repository
-public interface ReservationRepository extends JpaRepository<Reservation, Long> {
-=======
 import org.springframework.stereotype.Repository;
 
 import java.time.LocalDate;
@@ -45,107 +24,4 @@
         );
     }
 }
->>>>>>> 5480e2f1
 
-    /**
-     * Find all reservations with a specific status
-     * @param status The reservation status to filter by
-     * @return List of reservations with the given status
-     */
-    List<Reservation> findByStatus(ReservationStatus status);
-
-    /**
-     * Find all reservations for a specific date
-     * @param reservationDate The date to filter by
-     * @return List of reservations on the given date
-     */
-    List<Reservation> findByReservationDate(LocalDate reservationDate);
-
-    /**
-     * Find all reservations within a date range
-     * @param startDate The start date (inclusive)
-     * @param endDate The end date (inclusive)
-     * @return List of reservations within the date range
-     */
-    List<Reservation> findByReservationDateBetween(LocalDate startDate, LocalDate endDate);
-
-    /**
-     * Find all reservations for a specific customer
-     * @param customerId The customer's ID
-     * @return List of reservations for the customer
-     */
-    List<Reservation> findByCustomerId(Long customerId);
-
-    /**
-     * Find all reservations by customer email
-     * @param customerEmail The customer's email
-     * @return List of reservations for the customer
-     */
-    List<Reservation> findByCustomerEmail(String customerEmail);
-
-    /**
-     * Search reservations by customer name (case-insensitive partial match)
-     * @param customerName The name to search for
-     * @return List of matching reservations
-     */
-    List<Reservation> findByCustomerNameContainingIgnoreCase(String customerName);
-
-    /**
-     * Find all reservations with multiple statuses
-     * @param statuses List of statuses to filter by
-     * @return List of reservations matching any of the given statuses
-     */
-    List<Reservation> findByStatusIn(List<ReservationStatus> statuses);
-
-    /**
-     * Find reservations by status and date range
-     * @param status The reservation status
-     * @param startDate The start date (inclusive)
-     * @param endDate The end date (inclusive)
-     * @return List of reservations matching criteria
-     */
-    @Query("SELECT r FROM Reservation r WHERE r.status = :status AND r.reservationDate BETWEEN :startDate AND :endDate")
-    List<Reservation> findByStatusAndDateRange(
-        @Param("status") ReservationStatus status,
-        @Param("startDate") LocalDate startDate,
-        @Param("endDate") LocalDate endDate
-    );
-
-    /**
-     * Search reservations with flexible filters
-     * @param customerName Customer name to search (optional)
-     * @param status Reservation status (optional)
-     * @param startDate Start date for range (optional)
-     * @return List of matching reservations
-     */
-    @Query("SELECT r FROM Reservation r WHERE " +
-           "(:customerName IS NULL OR LOWER(r.customerName) LIKE LOWER(CONCAT('%', :customerName, '%'))) AND " +
-           "(:status IS NULL OR r.status = :status) AND " +
-           "(:startDate IS NULL OR r.reservationDate >= :startDate)")
-    List<Reservation> searchReservations(
-        @Param("customerName") String customerName,
-        @Param("status") ReservationStatus status,
-        @Param("startDate") LocalDate startDate
-    );
-
-    /**
-     * Count reservations by status
-     * @param status The status to count
-     * @return Number of reservations with the given status
-     */
-    long countByStatus(ReservationStatus status);
-
-    /**
-     * Find reservations assigned to a specific table
-     * @param tableId The table ID
-     * @return List of reservations for the table
-     */
-    List<Reservation> findByTableId(Long tableId);
-
-    /**
-     * Find all pending reservations ordered by reservation date and time
-     * @return List of pending reservations
-     */
-    @Query("SELECT r FROM Reservation r WHERE r.status = 'PENDING' ORDER BY r.reservationDate ASC, r.reservationTime ASC")
-    List<Reservation> findPendingReservationsOrderedByDateTime();
-}