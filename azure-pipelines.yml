--- conflicted
+++ resolved
@@ -126,16 +126,6 @@
     #     app_location: '$(System.ArtifactsDirectory)/le-restaurant-frontend'
     #     skip_app_build: true
     #     production_branch: 'main'
-<<<<<<< HEAD
-
-    - task: AzureStaticWebApp@0
-      inputs:
-        app_location: 'frontend'
-        output_location: 'dist'
-        skip_deploy_on_missing_secrets: true
-
-=======
->>>>>>> 8142fd29
     
     # Run Basic Tests
     - task: PowerShell@2
